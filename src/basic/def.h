/* SPDX-License-Identifier: LGPL-2.1+ */
#pragma once

#include "util.h"

#define DEFAULT_TIMEOUT_USEC (90*USEC_PER_SEC)
#define DEFAULT_RESTART_USEC (100*USEC_PER_MSEC)
#define DEFAULT_CONFIRM_USEC (30*USEC_PER_SEC)

#define DEFAULT_START_LIMIT_INTERVAL (10*USEC_PER_SEC)
#define DEFAULT_START_LIMIT_BURST 5

/* The default time after which exit-on-idle services exit. This
 * should be kept lower than the watchdog timeout, because otherwise
 * the watchdog pings will keep the loop busy. */
#define DEFAULT_EXIT_USEC (30*USEC_PER_SEC)

/* The default value for the net.unix.max_dgram_qlen sysctl */
#define DEFAULT_UNIX_MAX_DGRAM_QLEN 512UL

#if 0 /// elogind allows foreign cgroup controllers. (Well, needs them, actually)
#else
#ifndef SYSTEMD_CGROUP_CONTROLLER_LEGACY
#  define SYSTEMD_CGROUP_CONTROLLER_LEGACY "name=elogind"
#endif // SYSTEMD_CGROUP_CONTROLLER_LEGACY
#ifndef SYSTEMD_CGROUP_CONTROLLER_HYBRID
#  define SYSTEMD_CGROUP_CONTROLLER_HYBRID "name=elogind"
#endif // SYSTEMD_CGROUP_CONTROLLER_HYBRID
#ifndef SYSTEMD_CGROUP_CONTROLLER
#  define SYSTEMD_CGROUP_CONTROLLER "_elogind"
#endif // SYSTEMD_CGROUP_CONTROLLER
#endif // 0
#define SIGNALS_CRASH_HANDLER SIGSEGV,SIGILL,SIGFPE,SIGBUS,SIGQUIT,SIGABRT
#define SIGNALS_IGNORE SIGPIPE

#if HAVE_SPLIT_USR
#define KBD_KEYMAP_DIRS                         \
        "/usr/share/keymaps/\0"                 \
        "/usr/share/kbd/keymaps/\0"             \
        "/usr/lib/kbd/keymaps/\0"               \
        "/lib/kbd/keymaps/\0"
#else
#define KBD_KEYMAP_DIRS                         \
        "/usr/share/keymaps/\0"                 \
        "/usr/share/kbd/keymaps/\0"             \
        "/usr/lib/kbd/keymaps/\0"
#endif

/* Note that we use the new /run prefix here (instead of /var/run) since we require them to be aliases and that way we
 * become independent of /var being mounted */
#if 0 /// elogind should support both /run/dbus & /var/run/dbus (per Linux FHS)
#define DEFAULT_SYSTEM_BUS_ADDRESS "unix:path=/run/dbus/system_bus_socket"
#else
<<<<<<< HEAD
/* Not all systems have dbus heirarchy in /run (as preferred by systemd) */
=======
/* Not all systems have dbus hierarchy in /run (as preferred by systemd) */
>>>>>>> 358e81a4
#if VARRUN_IS_SYMLINK
  #define DEFAULT_SYSTEM_BUS_ADDRESS "unix:path=/run/dbus/system_bus_socket"
#else
  #define DEFAULT_SYSTEM_BUS_ADDRESS "unix:path=/var/run/dbus/system_bus_socket"
#endif // VARRUN_IS_SYMLINK
#endif // 0
#define DEFAULT_USER_BUS_ADDRESS_FMT "unix:path=%s/bus"

#define PLYMOUTH_SOCKET {                                       \
                .un.sun_family = AF_UNIX,                       \
                .un.sun_path = "\0/org/freedesktop/plymouthd",  \
        }

#define NOTIFY_FD_MAX 768
#define NOTIFY_BUFFER_MAX PIPE_BUF

#if HAVE_SPLIT_USR
#  define _CONF_PATHS_SPLIT_USR_NULSTR(n) "/lib/" n "\0"
#  define _CONF_PATHS_SPLIT_USR(n) , "/lib/" n
#else
#  define _CONF_PATHS_SPLIT_USR_NULSTR(n)
#  define _CONF_PATHS_SPLIT_USR(n)
#endif

/* Return a nulstr for a standard cascade of configuration paths,
 * suitable to pass to conf_files_list_nulstr() or config_parse_many_nulstr()
 * to implement drop-in directories for extending configuration
 * files. */
#define CONF_PATHS_NULSTR(n)                    \
        "/etc/" n "\0"                          \
        "/run/" n "\0"                          \
        "/usr/local/lib/" n "\0"                \
        "/usr/lib/" n "\0"                      \
        _CONF_PATHS_SPLIT_USR_NULSTR(n)

#define CONF_PATHS_STRV(n)                      \
        STRV_MAKE(                              \
                "/etc/" n,                      \
                "/run/" n,                      \
                "/usr/local/lib/" n,            \
                "/usr/lib/" n                   \
                _CONF_PATHS_SPLIT_USR(n))

#define LONG_LINE_MAX (1U*1024U*1024U)<|MERGE_RESOLUTION|>--- conflicted
+++ resolved
@@ -51,11 +51,7 @@
 #if 0 /// elogind should support both /run/dbus & /var/run/dbus (per Linux FHS)
 #define DEFAULT_SYSTEM_BUS_ADDRESS "unix:path=/run/dbus/system_bus_socket"
 #else
-<<<<<<< HEAD
-/* Not all systems have dbus heirarchy in /run (as preferred by systemd) */
-=======
 /* Not all systems have dbus hierarchy in /run (as preferred by systemd) */
->>>>>>> 358e81a4
 #if VARRUN_IS_SYMLINK
   #define DEFAULT_SYSTEM_BUS_ADDRESS "unix:path=/run/dbus/system_bus_socket"
 #else
