#compdef loginctl
# SPDX-License-Identifier: LGPL-2.1-or-later

(( $+functions[_loginctl_all_sessions] )) ||
_loginctl_all_sessions() {
    local session description
    loginctl --no-legend list-sessions | while read -r session description; do
        _sys_all_sessions+=( "$session" )
        _sys_all_sessions_descr+=( "${session}:$description" )
    done
}

(( $+functions[_loginctl_all_users] )) ||
_loginctl_all_users() {
    local uid description
    loginctl --no-legend list-users | while read -r uid description; do
        _sys_all_users+=( "$uid" )
        _sys_all_users_descr+=( "${uid}:$description" )
    done
}

(( $+functions[_loginctl_all_seats] )) ||
_loginctl_all_seats() {
    local seat description
    loginctl --no-legend list-seats | while read -r seat description; do
        _sys_all_seats+=( "$seat" )
        _sys_all_seats_descr+=( "${seat}:$description" )
    done
}

local fun
# Completion functions for SESSIONS
for fun in session-status show-session activate lock-session unlock-session terminate-session kill-session ; do
    (( $+functions[_loginctl_$fun] )) ||
_loginctl_$fun() {
    local -a _sys_all_sessions{,_descr}

    _sys_all_sessions=( "self" )
    _sys_all_sessions_descr=( "self:alias for the current session" )

    _loginctl_all_sessions
    for _ignore in $words[2,-1]; do
        _sys_all_sessions[(i)$_ignore]=()
        _sys_all_sessions_descr[(i)$_ignore:*]=()
    done

    if zstyle -T ":completion:${curcontext}:systemd-sessions" verbose; then
        _describe -t elogind-sessions session _sys_all_sessions_descr _sys_all_sessions "$@"
    else
        local expl
        _wanted elogind-sessions expl session compadd "$@" -a _sys_all_sessions
    fi
}
done

# Completion functions for USERS
for fun in user-status show-user enable-linger disable-linger terminate-user kill-user ; do
    (( $+functions[_loginctl_$fun] )) ||
_loginctl_$fun() {
    local -a _sys_all_users{,_descr}
    zstyle -a ":completion:${curcontext}:users" users _sys_all_users

    if ! (( $#_sys_all_users )); then
        _loginctl_all_users
    fi

    for _ignore in $words[2,-1]; do
        _sys_all_users[(i)$_ignore]=()
        _sys_all_users_descr[(i)$_ignore:*]=()
    done

    # using the common tag `users' here, not rolling our own `systemd-users' tag
    if zstyle -T ":completion:${curcontext}:users" verbose; then
        _describe -t users user ${_sys_all_users_descr:+_sys_all_users_descr} _sys_all_users "$@"
    else
        local expl
        _wanted users expl user compadd "$@" -a _sys_all_users
    fi
}
done

# Completion functions for SEATS
(( $+functions[_loginctl_seats] )) ||
_loginctl_seats() {
    local -a _sys_all_seats{,_descr}

    _sys_all_seats=( "self" )
    _sys_all_seats_descr=( "self:alias for the current seat" )

    _loginctl_all_seats
    for _ignore in $words[2,-1]; do
        _sys_all_seats[(i)$_ignore]=()
        _sys_all_seats_descr[(i)$_ignore:*]=()
    done

    if zstyle -T ":completion:${curcontext}:elogind-seats" verbose; then
        _describe -t elogind-seats seat _sys_all_seats_descr _sys_all_seats "$@"
    else
        local expl
        _wanted elogind-seats expl seat compadd "$@" -a _sys_all_seats
    fi
}
for fun in seat-status show-seat terminate-seat ; do
    (( $+functions[_loginctl_$fun] )) ||
_loginctl_$fun() { _loginctl_seats }
done

# Completion functions for ATTACH
(( $+functions[_loginctl_attach] )) ||
_loginctl_attach() {
    _arguments -w -C -S -s \
               ':seat:_loginctl_seats' \
               '*:device:_files'
}

(( $+functions[_loginctl_commands] )) ||
_loginctl_commands() {
    local -a _loginctl_cmds
    _loginctl_cmds=(
        "list-sessions:List sessions"
        "session-status:Show session status"
        "show-session:Show properties of one or more sessions"
        "activate:Activate a session"
        "lock-session:Screen lock one or more sessions"
        "unlock-session:Screen unlock one or more sessions"
        "lock-sessions:Screen lock all current sessions"
        "unlock-sessions:Screen unlock all current sessions"
        "terminate-session:Terminate one or more sessions"
        "kill-session:Send signal to processes of a session"
        "list-users:List users"
        "user-status:Show user status"
        "show-user:Show properties of one or more users"
        "enable-linger:Enable linger state of one or more users"
        "disable-linger:Disable linger state of one or more users"
        "terminate-user:Terminate all sessions of one or more users"
        "kill-user:Send signal to processes of a user"
        "list-seats:List seats"
        "seat-status:Show seat status"
        "show-seat:Show properties of one or more seats"
        "attach:Attach one or more devices to a seat"
        "flush-devices:Flush all device associations"
        "terminate-seat:Terminate all sessions on one or more seats"
        "reload:Reload the elogind config file"
        "poweroff:Turn off the machine"
        "reboot:Reboot the machine"
        "suspend:Suspend the machine to memory"
        "hibernate:Suspend the machine to disk"
        "hybrid-sleep:Suspend the machine to memory and disk"
        "suspend-then-hibernate:Suspend the system, wake after a period of time and put it into hibernate"
    )

    if (( CURRENT == 1 )); then
        _describe -t commands 'loginctl command' _loginctl_cmds || compadd "$@"
    else
        local curcontext="$curcontext" _ignore

        cmd="${${_loginctl_cmds[(r)$words[1]:*]%%:*}}"

        if (( $#cmd )); then
            curcontext="${curcontext%:*:*}:loginctl-${cmd}:"

            _call_function ret _loginctl_$cmd || _message 'no more arguments'
        else
            _message "unknown loginctl command: $words[1]"
        fi
        return ret
    fi
}


_arguments -s \
    {-h,--help}'[Show help]' \
    '--version[Show package version]' \
    \*{-p+,--property=}'[Show only properties by this name]:unit property' \
    '*-P+[Equivalent to --value --property=NAME]:unit property' \
    {-a,--all}'[Show all properties, including empty ones]' \
<<<<<<< HEAD
    '--value[When showing properties, only print the value]' \
    '--kill-who=[Who to send signal to]:killwho:(main control all)' \
=======
    '--kill-whom=[Whom to send signal to]:killwhom:(main control all)' \
>>>>>>> 267398f5
    {-s+,--signal=}'[Which signal to send]:signal:_signals' \
    {-H+,--host=}'[Operate on remote host]:userathost:_sd_hosts_or_user_at_host' \
    {-M+,--machine=}'[Operate on local container]:machine:_sd_machines' \
    {-l,--full}'[Do not ellipsize output]' \
    '--no-pager[Do not pipe output into a pager]' \
    '--no-legend[Do not show the headers and footers]' \
    '--no-ask-password[Do not ask for system passwords]' \
    "--no-wall[Do not send wall messages]" \
    {-n+,--lines=}'[Number of journal entries to show]' \
    {-o+,--output=}'[Change journal output mode]:output modes:_sd_outputmodes' \
    '-c[Cancel a pending shutdown or reboot]' \
    {-i,--ignore-inhibitors}'[When shutting down or sleeping, ignore inhibitors]' \
    '--dry-run[Only print what would be done]' \
    '--firmware-setup[Tell the firmware to show the setup menu on next boot]' \
    '*::loginctl command:_loginctl_commands'<|MERGE_RESOLUTION|>--- conflicted
+++ resolved
@@ -174,12 +174,8 @@
     \*{-p+,--property=}'[Show only properties by this name]:unit property' \
     '*-P+[Equivalent to --value --property=NAME]:unit property' \
     {-a,--all}'[Show all properties, including empty ones]' \
-<<<<<<< HEAD
     '--value[When showing properties, only print the value]' \
-    '--kill-who=[Who to send signal to]:killwho:(main control all)' \
-=======
     '--kill-whom=[Whom to send signal to]:killwhom:(main control all)' \
->>>>>>> 267398f5
     {-s+,--signal=}'[Which signal to send]:signal:_signals' \
     {-H+,--host=}'[Operate on remote host]:userathost:_sd_hosts_or_user_at_host' \
     {-M+,--machine=}'[Operate on local container]:machine:_sd_machines' \
